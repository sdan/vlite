import time
import numpy as np
import pandas as pd
import json
import os
import chromadb
from chromadb.utils import embedding_functions
import cProfile
from pstats import Stats

import pinecone
from sentence_transformers import SentenceTransformer
import tqdm

import requests
import uuid

from qdrant_client import QdrantClient
from qdrant_client.models import Distance, VectorParams, PointStruct

import sys
sys.path.append(os.path.dirname(os.path.dirname(os.path.abspath(__file__))))

from vlite import main, utils
from vlite.main import VLite
from vlite.utils import load_file, chop_and_chunk, token_count


def main(query, corpuss, top_k, token_counts) -> pd.DataFrame:
    """Run the benchmarks.

    Parameters
    ----------
    num_dims : The number of dimensions each embedding should have.
    k : The number of closest embeddings to search for.
    num_trials : The number of trials to run for each benchmark.
    size_range : A list containing the numbers of embeddings to run benchmarks for.

    Returns
    -------
    results : A DataFrame containing results from all benchmarks.
    """
    results = []
    indexing_times = []

    for corpus_idx, corpus in enumerate(corpuss):
        token_count = token_counts[corpus_idx]
        print(f"Running benchmarks for corpus of size {token_count}.")

        #################################################
        #                  VLite                        #
        #################################################
        if os.path.exists('vlite.npz'):
            print("[+] Removing vlite.npz")
            os.remove('vlite.npz')
        print("Begin VLite benchmark.")
        print("Adding vectors to VLite instance...")
        # with cProfile.Profile() as pr:

        t0 = time.time()

        vlite = VLite()
        try:
            _, vecs = vlite.memorize(corpus)
        except Exception as e:
            print(e)
            continue

        t1 = time.time()

        print(f"Took {t1 - t0:.3f}s to add vectors.")
        indexing_times.append(
            {
                "num_tokens": token_count,
                "lib": "VLite",
                "num_embeddings": vecs.shape[0],
                "indexing_time": t1 - t0,
            })

        print("Starting VLite trials...")

        times = []
        for i in range(len(query)):
            query_vector = query[i]
            t0 = time.time()
            try:
                texts, top_sims = vlite.remember(query_vector, top_k=top_k)
            except Exception as e:
                print(e)
                continue
            print(top_sims)
            # print(f"Top {top_k} sims: {top_sims}")
            # print(f"Top {top_k} texts: {texts}")
            t1 = time.time()
            times.append(t1 -
                        t0)

        results.append(
            {
                "num_embeddings": vecs.shape[0],
                "lib": "VLite",
                "k": top_k,
                "avg_time": np.mean(times),
                "stddev_time": np.std(times),
            }
        )

        print(json.dumps(results[-1], indent=2))
        print("Done VLite")

        #################################################
        #                  Chroma                       #
        #################################################
        print("Begin Chroma benchmark.")
        print("Adding vectors to Chroma instance...")
        t0 = time.time()

        chroma_client = chromadb.Client()
        collection = chroma_client.create_collection(name="my_collection")
        # generate list of ids that is the length of the corpus
        ids = [str(i) for i in range(len(corpus))]
        try:
            collection.add(documents=corpus, ids=ids)
        except Exception as e:
            print(e)
            print("Failed to add documents to Chroma collection.")
            t0 = time.time()

        t1 = time.time()
        print(f"Took {t1 - t0:.3f}s to add vectors.")
        indexing_times.append(
            {
                "num_tokens": token_count,
                "lib": "Chroma",
                "num_embeddings": len(corpus),
                "indexing_time": t1 - t0,
            }
        )

        print("Starting Chroma trials...")
        times = []

        for i in range(len(query)):
            query_vector = query[i]
            t0 = time.time()
            try:
                chroma_results = collection.query(
                    query_texts=[query_vector], n_results=top_k)
            except Exception as e:
                print(e)
                print("Failed to query Chroma collection.")
                t0 = time.time()
            print(f"Top {top_k} results: {chroma_results['distances']}")
            t1 = time.time()
            times.append(t1 - t0)

        results.append(
            {
                "num_embeddings": len(corpus),
                "lib": "Chroma",
                "k": top_k,
                "avg_time": np.mean(times),
                "stddev_time": np.std(times),
            }
        )

        #################################################
        #                 Pinecone                      #
        #################################################
        print("Begin Pinecone benchmark.")
        print("Initializing Pinecone...")
        t0 = time.time()

                    environment="us-east-1-aws")
        index_name = "quickstart"

        if index_name not in pinecone.list_indexes():
            pinecone.create_index(name=index_name, dimension=384, metric="cosine")

        # now connect to the index
        index = pinecone.Index(index_name)

        model = SentenceTransformer('all-MiniLM-L6-v2')

        t1 = time.time()
        print(f"Took {t1 - t0:.3f}s to initialize")

        t0 = time.time()
        print("Adding vectors to Pinecone instance...")
        batch_size = 128
        for i in tqdm.tqdm(range(0, len(corpus), batch_size)):
            print("Finding end of batch")
            # find end of batch
            i_end = min(i+batch_size, len(corpus))
            print("Creating IDs batch")
            # create IDs batch
            ids = [str(x) for x in range(i, i_end)]
            # create metadata batch
            metadatas = [{'text': text} for text in corpus[i:i_end]]
            print("Creating embeddings")
            # create embeddings
            embeddings = model.encode(corpus[i:i_end]).tolist()
            print("Creating records list for upsert")
            # create records list for upsert
            # print("Zipping IDs and embeddings")
            # print("IDs: ", ids)
            # print("Embeddings: ", embeddings)
            # print("Metadatas: ", metadatas)
            records = zip(ids, embeddings, metadatas)
            print("Upserting to Pinecone")
            # upsert to Pinecone
            index.upsert(vectors=records)

        t1 = time.time()
        print(f"Took {t1 - t0:.3f}s to add vectors.")
        indexing_times.append(
            {
                "num_tokens": token_count,
                "lib": "Pinecone",
                "num_embeddings": len(corpus),
                "indexing_time": t1 - t0,
            }
        )

        # Query Pinecone
        print("Starting Pinecone trials...")
        times = []
        for query_text in query:
            # create the query vector
            query_vector = model.encode([query_text]).tolist()
            # now query
            t0 = time.time()
            try:
                xq = index.query(query_vector, top_k=5, include_metadata=True)
            except Exception as e:
                print("Exception: ", e)
                t0 = time.time()
                continue
            t1 = time.time()
            times.append(t1 - t0)

            print(f"Top 5 results for '{query_text}'")
            for result in xq['matches']:
                print(f"{round(result['score'], 2)}")

        print("results: ", len(corpus))
        print("times: ", times)
        print("top_k: ", top_k)

        results.append(
            {
                "num_embeddings": len(corpus),
                "lib": "Pinecone",
                "k": top_k,
                "avg_time": np.mean(times),
                "stddev_time": np.std(times),
            }
        )

        #################################################
        #                  tinyvector                   #
        #################################################
        print("Begin tinyvector benchmark.")
        print("Initializing tinyvector instance...")
        base_url = "http://localhost:5001"
        table_name = "test"
        index_types = "brute_force"
        vector_dim = 384
        t0 = time.time()
        print("Creating tinyvector instance")
        response = requests.post(f"{base_url}/create_table", json={
            "table_name": table_name,
            "index_types": index_types,
            "dimension": 384,
            "use_uuid": True
        })
        print("Status code: ", response.status_code)
        print("Creating tinyvector index")
        try:
            response = requests.post(f"{base_url}/create_index", json={
                "table_name": table_name,
                "index_types": index_types
            })
            print("Status code: ", response.status_code)
        except:
            print("Error tinyvector index already exists")
            t0 = time.time()

        t1 = time.time()
        print(f"Took {t1 - t0:.3f}s to initialize")

        print("Adding vectors to tinyvector instance...")
        model = SentenceTransformer('all-MiniLM-L6-v2')
        t0 = time.time()
        for i in range(len(corpus)):
            embeddings = model.encode([corpus[i]]).tolist()
            print("[tinyvec] vector: ", i)
            print("[tinyvec] vector: ", embeddings[0])
            print("[tinyvec] corpus: ", corpus[i])
            try:
                response = requests.post(f"{base_url}/insert", json={
                    "table_name": table_name,
                    "ids": [i],
                    "vectors": embeddings[0],
                    "content": corpus[i]
                })
            except:
                print("Error inserting vector")
                t0 = time.time()
                break

        t1 = time.time()
        print(f"Took {t1 - t0:.3f}s to add vectors.")
        indexing_times.append(
            {
                "num_tokens": token_count,
                "lib": "tinyvector",
                "num_embeddings": len(corpus),
                "indexing_time": t1 - t0,
            }
        )

        # no query for now

        #################################################
        #                  qdrant                       #
        #################################################
        qdrant_client = QdrantClient(
<<<<<<< HEAD
            ":memory:", # fast, wraps numpy

            # persistent, scalable
            # url="<your-qdrant-instance-url-here>",
            # api_key="<your-api-key-here>",
=======
>>>>>>> e0948646
        )

        qdrant_client.recreate_collection(
            collection_name="my_collection",
            vectors_config=VectorParams(size=384, distance=Distance.COSINE),
        )
        print("Begin Qdrant benchmark.")
        print("Adding vectors to Qdrant instance...")

        t0 = time.time()

        model = SentenceTransformer('all-MiniLM-L6-v2')
        vectors = model.encode(corpus).tolist()

        try:
            qdrant_client.upsert(
                collection_name="my_collection",
                points=[
                    PointStruct(
                        id=idx,
                        vector=model.encode(vector).tolist(),
                        payload={"text": corpus[idx]}
                    )
                    for idx, vector in enumerate(corpus)
                ]
            )
        except Exception as e:
            print(e)
            print("Failed to upsert vectors to Qdrant instance.")
            t0 = time.time()

        t1 = time.time()

        print(f"Took {t1 - t0:.3f}s to add vectors.")
        indexing_times.append(
            {
                "num_tokens": token_count,
                "lib": "Qdrant",
                "num_embeddings": len(vectors),
                "indexing_time": t1 - t0,
            })

        print("Starting Qdrant trials...")

        times = []
        for i in range(len(query)):
            query_vector = model.encode(query[i]).tolist()
            t0 = time.time()
            try:
                hits = qdrant_client.search(
                    collection_name="my_collection",
                    query_vector=query_vector,
                    limit=top_k  # Return top_k closest points
                )
                # print("Top hits: ", hits)
                t1 = time.time()
            except Exception as e:
                print(e)
                print("Failed to query Qdrant instance.")
                t0 = time.time()
            times.append(t1 - t0)

        print(f"Took {t1 - t0:.3f}s to query.")

        results.append(
            {
                "num_embeddings": len(vectors),
                "lib": "Qdrant",
                "k": top_k,
                "avg_time": np.mean(times),
                "stddev_time": np.std(times),
            }
        )

        print(json.dumps(results[-1], indent=2))
        print("Done Qdrant")

        #################################################
        #                  milvus                       #
        #################################################

        # too complicated docs
        temp_results = pd.DataFrame(results)
        temp_indexing_times = pd.DataFrame(indexing_times)
        temp_results.to_csv("temp_vlite_benchmark_query.csv", index=False)
        temp_indexing_times.to_csv("temp_vlite_benchmark_index.csv", index=False)

    results = pd.DataFrame(results)
    indexing_times = pd.DataFrame(indexing_times)
    return results, indexing_times


if __name__ == "__main__":
    # Benchmark Config
    k = 10
    queries = [
        "Transformer-based language model architecture",
        "Training large-scale language models",
        "Performance evaluation of GPT-4",
        "Applications of GPT-4 in natural language processing",
        "Improvements in GPT-4 over previous versions",
        "Understanding the architecture of GPT-4",
        "GPT-4's impact on artificial intelligence research",
        "The role of attention mechanisms in GPT-4",
        "How GPT-4 handles long-range dependencies in text",
        "The scalability of GPT-4 model training",
        "The use of GPT-4 in generating human-like text",
        "The influence of GPT-4 on future AI models",
        "The limitations and challenges of training GPT-4",
        "The role of GPT-4 in advancing conversational AI",
        "Understanding the tokenization process in GPT-4",
        "The computational resources required for training GPT-4",
        "The ethical considerations of deploying GPT-4",
        "The impact of GPT-4 on machine translation tasks",
        "How GPT-4 handles context in language understanding",
        "The role of pre-training and fine-tuning in GPT-4",
        "What is the architecture of GPT-4?",
        "How does GPT-4 handle contextual understanding?",
        "What are the key improvements in GPT-4 over GPT-3?",
        "How many parameters does GPT-4 have?",
        "What are the limitations of GPT-4?",
        "What datasets were used to train GPT-4?",
        "How does GPT-4 handle longer context?",
        "What is the computational requirement for training GPT-4?",
        "What techniques were used to train GPT-4?",
        "What is the impact of GPT-4 on natural language processing?",
        "What are the use cases demonstrated in the GPT-4 paper?",
        "What are the evaluation metrics used in GPT-4's paper?",
        "What kind of ethical considerations are discussed in the GPT-4 paper?",
        "How does the GPT-4 handle tokenization?",
        "What are the novel contributions of the GPT-4 model?"
    ]
    corpus = load_file('test-data/gpt-4.pdf')
    chopped_corpus = chop_and_chunk(text=corpus)
    token_count = token_count(chopped_corpus)

    benchmark_corpuss = [chopped_corpus, chopped_corpus*2, chopped_corpus*4, chopped_corpus*16, chopped_corpus*64]
    benchmark_token_counts = [token_count, token_count*2, token_count*4, token_count*16, token_count*64]

    print("token count", token_count)
    print("corp len", len(chopped_corpus))

    results, indexing_times = main(queries, benchmark_corpuss, k, benchmark_token_counts)
    print(results)
    print(indexing_times)
    results.to_csv("vlite_benchmark_query.csv", index=False)
    indexing_times.to_csv("vlite_benchmark_index.csv", index=False)<|MERGE_RESOLUTION|>--- conflicted
+++ resolved
@@ -326,14 +326,11 @@
         #                  qdrant                       #
         #################################################
         qdrant_client = QdrantClient(
-<<<<<<< HEAD
             ":memory:", # fast, wraps numpy
 
             # persistent, scalable
             # url="<your-qdrant-instance-url-here>",
             # api_key="<your-api-key-here>",
-=======
->>>>>>> e0948646
         )
 
         qdrant_client.recreate_collection(
