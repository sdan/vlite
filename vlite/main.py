import numpy as np
from uuid import uuid4
from .utils import check_cuda_available, check_mps_available
from .model import EmbeddingModel
from .utils import chop_and_chunk
from .index import BinaryVectorIndex
import datetime
from .ctx import Ctx
import time
import logging

# Configure logging
logging.basicConfig(level=logging.INFO, format='%(asctime)s - %(levelname)s - %(message)s')
logger = logging.getLogger(__name__)    


class VLite:
    def __init__(self, collection=None, device=None, model_name='mixedbread-ai/mxbai-embed-large-v1'):
        print("welcome to VLite 7.1.2")
        start_time = time.time()
        if device is None:
            if check_cuda_available():
                device = 'cuda'
            elif check_mps_available():
                device = 'mps'
            else:
                device = 'cpu'
        print(f"[VLite.__init__] Initializing VLite with device: {device}")
        self.device = device
        if collection is None:
            current_datetime = datetime.datetime.now().strftime("%Y%m%d_%H%M%S")
            collection = f"vlite_{current_datetime}"
        self.collection = f"{collection}"
        self.model = EmbeddingModel(model_name, device=device) if model_name else EmbeddingModel()
        self.ctx = Ctx()
        self.index = {}
        self.binary_index = BinaryVectorIndex()
        try:
            ctx_file = self.ctx.read(collection)
            ctx_file.load()
<<<<<<< HEAD
            print(f"[VLite.__init__] Number of embeddings: {len(ctx_file.embeddings)}")
            print(f"[VLite.__init__] Number of metadata: {len(ctx_file.metadata)}")

            chunk_ids = list(ctx_file.metadata.keys())
=======

>>>>>>> 1514056b
            self.index = {
                chunk_id: {
                    'text': ctx_file.contexts[idx] if idx < len(ctx_file.contexts) else "",
                    'metadata': ctx_file.metadata.get(chunk_id, {}),
<<<<<<< HEAD
=======
                    'binary_vector': np.array(ctx_file.embeddings[idx]) if idx < len(ctx_file.embeddings) else np.zeros(self.model.dimension)
>>>>>>> 1514056b
                }
                for idx, chunk_id in enumerate(chunk_ids)
            }
<<<<<<< HEAD

            self.binary_index.add_batch(
                chunk_ids,
                [np.array(embedding) if idx < len(ctx_file.embeddings) else np.zeros(64) for idx, embedding in enumerate(ctx_file.embeddings)]
            )
=======
            if not self.index:
                logger.warning(f"[VLite.__init__] Collection file {self.collection} is empty.")
            else:
                print(f"in loop rank shape of binary_vector {len(self.index[list(self.index.keys())[0]]['binary_vector'])}")
>>>>>>> 1514056b
        except FileNotFoundError:
            logger.warning(f"[VLite.__init__] Collection file {self.collection} not found. Initializing empty attributes.")

        end_time = time.time()
        print(f"[VLite.__init__] Execution time: {end_time - start_time:.5f} seconds")
        print(f"[VLite.__init__] Using device: {self.device}")
        
    def add(self, data, metadata=None, item_id=None, need_chunks=False, fast=True):
        start_time = time.time()
        data = [data] if not isinstance(data, list) else data
        results = []
        all_chunks = []
        all_metadata = []
        all_ids = []
        for item in data:
            if isinstance(item, dict):
                text_content = item['text']
                item_metadata = item.get('metadata', {})
            else:
                text_content = item
                item_metadata = {}
            if item_id is None:
                item_id = str(uuid4())
            item_metadata.update(metadata or {})
            if need_chunks:
                chunks = chop_and_chunk(text_content, fast=fast)
            else:
                chunks = [text_content]
            print("[VLite.add] Encoding text... not chunking")
            all_chunks.extend(chunks)
            all_metadata.extend([item_metadata] * len(chunks))
            all_ids.extend([item_id] * len(chunks))
        binary_encoded_data = self.model.embed(all_chunks, precision="binary")
        print("shape of binary_encoded_data", binary_encoded_data.shape)


        for idx, (chunk, binary_vector, metadata) in enumerate(zip(all_chunks, binary_encoded_data, all_metadata)):
            chunk_id = f"{all_ids[idx]}_{idx}"
            self.index[chunk_id] = {
                'text': chunk,
                'metadata': metadata,
                'item_id': all_ids[idx]  # Store the item ID along with the chunk data
            }
            self.binary_index.add(chunk_id, binary_vector)
            print(f"[VLite.add] Added chunk ID: {chunk_id}")
            print(f"[VLite.add] Main index keys: {list(self.index.keys())}")
            print(f"[VLite.add] Binary index keys: {list(self.binary_index.index.keys())}")
        if item_id not in [result[0] for result in results]:
            results.append((item_id, binary_encoded_data, metadata))
        self.save()
        print("[VLite.add] Text added successfully.")
        end_time = time.time()
<<<<<<< HEAD
        print(f"[VLite.add] Execution time: {end_time - start_time:.5f} seconds")
=======
        logger.debug(f"[VLite.add] Execution time: {end_time - start_time:.5f} seconds")
        print("index", self.index)
        print("end shape of binary_encoded_data", binary_encoded_data.shape)
>>>>>>> 1514056b
        return results

        

    def retrieve(self, text=None, top_k=5, metadata=None, return_scores=False):
        start_time = time.time()
        if text:
            query_binary_vectors = self.model.embed(text, precision="binary")
            
            top_k_ids, top_k_scores = self.binary_index.search(query_binary_vectors, top_k)
            
            chunk_data = [self.index[chunk_id] for chunk_id in top_k_ids if chunk_id in self.index]
            
            if metadata:
                chunk_data = [data for data in chunk_data if all(data['metadata'].get(key) == value for key, value in metadata.items())]
            
            texts = [data['text'] for data in chunk_data]
            metadatas = [data['metadata'] for data in chunk_data]
            scores = [score for chunk_id, score in zip(top_k_ids, top_k_scores) if chunk_id in self.index][:len(chunk_data)]
            
            if return_scores:
                results = list(zip(chunk_data, texts, metadatas, scores))
            else:
<<<<<<< HEAD
                results = list(zip(chunk_data, texts, metadatas))
            
            end_time = time.time()
            logger.debug(f"[VLite.retrieve] Execution time: {end_time - start_time:.5f} seconds")
            return results
=======
                return [(idx, self.index[idx]['text'], self.index[idx]['metadata']) for idx, _ in results]

    def rank_and_filter(self, query_binary_vector, top_k, metadata=None):
        start_time = time.time()
        logger.debug(f"[VLite.rank_and_filter] Shape of query vector: {query_binary_vector.shape}")
        print("here it is", query_binary_vector)    
        query_binary_vector = np.array(query_binary_vector).reshape(-1)
        logger.debug(f"[VLite.rank_and_filter] Shape of query vector after reshaping: {query_binary_vector.shape}")
        # Collect all binary vectors and ensure they all have the same shape as the query vector
        binary_vectors = []
        mismatch_count = 0
        for item_id, item in self.index.items():
            binary_vector = item['binary_vector']
            print("in loop rank shape of binary_vector", len(binary_vector))
            if len(binary_vector) == len(query_binary_vector):
                binary_vectors.append(binary_vector)
            else:
                mismatch_count += 1
                logger.warning(f"[VLite.rank_and_filter] Skipping vector with ID {item_id} of length {len(binary_vector)}, expected length {len(query_binary_vector)}")
                print("stupid error", binary_vector)
        if mismatch_count > 0:
            logger.warning(f"[VLite.rank_and_filter] Skipped {mismatch_count} vectors due to length mismatch.")
        # Convert list of binary vectors to a NumPy array
        if binary_vectors:
            corpus_binary_vectors = np.array(binary_vectors, dtype=np.float32)
            logger.debug(f"[VLite.rank_and_filter] Shape of corpus binary vectors array: {corpus_binary_vectors.shape}")
>>>>>>> 1514056b
        else:
            logger.warning("[VLite.retrieve] No query text provided.")
            return []

    def update(self, id, text=None, metadata=None, vector=None):
        start_time = time.time()
        chunk_ids = [chunk_id for chunk_id in self.index if chunk_id.startswith(f"{id}_")]
        if chunk_ids:
            for chunk_id in chunk_ids:
                if text is not None:
                    self.index[chunk_id]['text'] = text
                if metadata is not None:
                    self.index[chunk_id]['metadata'].update(metadata)
                if vector is not None:
                    self.binary_index.remove(chunk_id)
                    self.binary_index.add(chunk_id, vector)
            self.save()
            print(f"[VLite.update] Item with ID '{id}' updated successfully.")
            end_time = time.time()
            print(f"[VLite.update] Execution time: {end_time - start_time:.5f} seconds")
            return True
        else:
            logger.warning(f"[VLite.update] Item with ID '{id}' not found.")
            return False

    def delete(self, ids):
        if isinstance(ids, str):
            ids = [ids]
        deleted_count = 0
        for id in ids:
            chunk_ids = [chunk_id for chunk_id in self.index if chunk_id.startswith(f"{id}_")]
            for chunk_id in chunk_ids:
                if chunk_id in self.index:
                    self.binary_index.remove(chunk_id)
                    del self.index[chunk_id]
                    deleted_count += 1
        if deleted_count > 0:
            self.save()
            print(f"[VLite.delete] Deleted {deleted_count} item(s) from the collection.")
        else:
            logger.warning("[VLite.delete] No items found with the specified IDs.")
        return deleted_count

    def get(self, ids=None, where=None):
        if ids is not None:
            if isinstance(ids, str):
                ids = [ids]
            items = []
            for id in ids:
                item_chunks = []
                item_metadata = {}
                for chunk_id, chunk_data in self.index.items():
                    if chunk_id.startswith(f"{id}_"):
                        item_chunks.append(chunk_data['text'])
                        item_metadata.update(chunk_data['metadata'])
                if item_chunks:
                    item_text = ' '.join(item_chunks)
                    items.append((id, item_text, item_metadata))
        else:
            items = []
            for chunk_id, chunk_data in self.index.items():
                item_id = chunk_id.split('_')[0]
                item_text = chunk_data['text']
                item_metadata = chunk_data['metadata']
                items.append((item_id, item_text, item_metadata))
        if where is not None:
            items = [item for item in items if all(item[2].get(key) == value for key, value in where.items())]
        return items

    def set(self, id, text=None, metadata=None, vector=None):
        print(f"[VLite.set] Setting attributes for item with ID: {id}")
        self.delete(id)  # Remove existing item with the same ID
        self.add(text, metadata=metadata, item_id=id)  # Add the item as a new entry
        print(f"[VLite.set] Item with ID '{id}' created successfully.")

    def count(self):
        return len(self.index)

    def save(self):
        print(f"[VLite.save] Saving collection to {self.collection}")
        with self.ctx.create(self.collection) as ctx_file:
            ctx_file.set_header(
                embedding_model="mixedbread-ai/mxbai-embed-large-v1",
<<<<<<< HEAD
                embedding_size=64,
                embedding_dtype=self.model.embedding_dtype,
                context_length=512
=======
                embedding_size=64,  # Set the correct embedding size here
                embedding_dtype=self.model.embedding_dtype,
                context_length=self.model.context_length
>>>>>>> 1514056b
            )
            # print the size of the embeddings
            if self.index:
                print("[save] size of embeddings", len(self.index[list(self.index.keys())[0]]['binary_vector']))
            else:
                print("[save] size of embeddings: 0")
            for chunk_id, chunk_data in self.index.items():
                binary_vector = self.binary_index.index.get(chunk_id, np.zeros(64))
                ctx_file.add_embedding(binary_vector)
                ctx_file.add_context(chunk_data['text'])
                if 'metadata' in chunk_data:
                    ctx_file.add_metadata(chunk_id, chunk_data['metadata'])
        print("[VLite.save] Collection saved successfully.")

    def clear(self):
        print("[VLite.clear] Clearing the collection...")
        self.index = {}
        self.binary_index = BinaryVectorIndex()
        self.ctx.delete(self.collection)
        print("[VLite.clear] Collection cleared.")

    def info(self):
        print("[VLite.info] Collection Information:")
        print(f"[VLite.info] Items: {self.count()}")
        print(f"[VLite.info] Collection file: {self.collection}")
        print(f"[VLite.info] Embedding model: {self.model}")

    def __repr__(self):
        return f"VLite(collection={self.collection}, device={self.device}, model={self.model})"

    def dump(self):
        return {
            'index': self.index,
            'binary_index': self.binary_index.index
        }<|MERGE_RESOLUTION|>--- conflicted
+++ resolved
@@ -3,15 +3,14 @@
 from .utils import check_cuda_available, check_mps_available
 from .model import EmbeddingModel
 from .utils import chop_and_chunk
-from .index import BinaryVectorIndex
 import datetime
 from .ctx import Ctx
 import time
 import logging
 
 # Configure logging
-logging.basicConfig(level=logging.INFO, format='%(asctime)s - %(levelname)s - %(message)s')
-logger = logging.getLogger(__name__)    
+logging.basicConfig(level=logging.WARNING, format='%(asctime)s - %(levelname)s - %(message)s')
+logger = logging.getLogger(__name__)
 
 
 class VLite:
@@ -25,7 +24,7 @@
                 device = 'mps'
             else:
                 device = 'cpu'
-        print(f"[VLite.__init__] Initializing VLite with device: {device}")
+        logger.info(f"[VLite.__init__] Initializing VLite with device: {device}")
         self.device = device
         if collection is None:
             current_datetime = datetime.datetime.now().strftime("%Y%m%d_%H%M%S")
@@ -34,48 +33,29 @@
         self.model = EmbeddingModel(model_name, device=device) if model_name else EmbeddingModel()
         self.ctx = Ctx()
         self.index = {}
-        self.binary_index = BinaryVectorIndex()
         try:
             ctx_file = self.ctx.read(collection)
             ctx_file.load()
-<<<<<<< HEAD
-            print(f"[VLite.__init__] Number of embeddings: {len(ctx_file.embeddings)}")
-            print(f"[VLite.__init__] Number of metadata: {len(ctx_file.metadata)}")
-
-            chunk_ids = list(ctx_file.metadata.keys())
-=======
-
->>>>>>> 1514056b
+
             self.index = {
                 chunk_id: {
                     'text': ctx_file.contexts[idx] if idx < len(ctx_file.contexts) else "",
                     'metadata': ctx_file.metadata.get(chunk_id, {}),
-<<<<<<< HEAD
-=======
                     'binary_vector': np.array(ctx_file.embeddings[idx]) if idx < len(ctx_file.embeddings) else np.zeros(self.model.dimension)
->>>>>>> 1514056b
                 }
-                for idx, chunk_id in enumerate(chunk_ids)
+                for idx, chunk_id in enumerate(ctx_file.metadata.keys())
             }
-<<<<<<< HEAD
-
-            self.binary_index.add_batch(
-                chunk_ids,
-                [np.array(embedding) if idx < len(ctx_file.embeddings) else np.zeros(64) for idx, embedding in enumerate(ctx_file.embeddings)]
-            )
-=======
             if not self.index:
                 logger.warning(f"[VLite.__init__] Collection file {self.collection} is empty.")
             else:
                 print(f"in loop rank shape of binary_vector {len(self.index[list(self.index.keys())[0]]['binary_vector'])}")
->>>>>>> 1514056b
         except FileNotFoundError:
             logger.warning(f"[VLite.__init__] Collection file {self.collection} not found. Initializing empty attributes.")
 
         end_time = time.time()
-        print(f"[VLite.__init__] Execution time: {end_time - start_time:.5f} seconds")
-        print(f"[VLite.__init__] Using device: {self.device}")
-        
+        logger.debug(f"[VLite.__init__] Execution time: {end_time - start_time:.5f} seconds")
+        logger.info(f"[VLite.__init__] Using device: {self.device}")
+
     def add(self, data, metadata=None, item_id=None, need_chunks=False, fast=True):
         start_time = time.time()
         data = [data] if not isinstance(data, list) else data
@@ -97,7 +77,7 @@
                 chunks = chop_and_chunk(text_content, fast=fast)
             else:
                 chunks = [text_content]
-            print("[VLite.add] Encoding text... not chunking")
+            logger.debug("[VLite.add] Encoding text... not chunking")
             all_chunks.extend(chunks)
             all_metadata.extend([item_metadata] * len(chunks))
             all_ids.extend([item_id] * len(chunks))
@@ -106,58 +86,46 @@
 
 
         for idx, (chunk, binary_vector, metadata) in enumerate(zip(all_chunks, binary_encoded_data, all_metadata)):
-            chunk_id = f"{all_ids[idx]}_{idx}"
+            chunk_id = f"{item_id}_{idx}"
             self.index[chunk_id] = {
                 'text': chunk,
                 'metadata': metadata,
-                'item_id': all_ids[idx]  # Store the item ID along with the chunk data
+                'binary_vector': binary_vector.tolist()
             }
-            self.binary_index.add(chunk_id, binary_vector)
-            print(f"[VLite.add] Added chunk ID: {chunk_id}")
-            print(f"[VLite.add] Main index keys: {list(self.index.keys())}")
-            print(f"[VLite.add] Binary index keys: {list(self.binary_index.index.keys())}")
+
         if item_id not in [result[0] for result in results]:
             results.append((item_id, binary_encoded_data, metadata))
+
         self.save()
-        print("[VLite.add] Text added successfully.")
+        logger.info("[VLite.add] Text added successfully.")
         end_time = time.time()
-<<<<<<< HEAD
-        print(f"[VLite.add] Execution time: {end_time - start_time:.5f} seconds")
-=======
         logger.debug(f"[VLite.add] Execution time: {end_time - start_time:.5f} seconds")
         print("index", self.index)
         print("end shape of binary_encoded_data", binary_encoded_data.shape)
->>>>>>> 1514056b
         return results
 
         
 
     def retrieve(self, text=None, top_k=5, metadata=None, return_scores=False):
         start_time = time.time()
+        logger.info("[VLite.retrieve] Retrieving similar texts...")
         if text:
+            logger.info(f"[VLite.retrieve] Retrieving top {top_k} similar texts for query: {text}")
             query_binary_vectors = self.model.embed(text, precision="binary")
-            
-            top_k_ids, top_k_scores = self.binary_index.search(query_binary_vectors, top_k)
-            
-            chunk_data = [self.index[chunk_id] for chunk_id in top_k_ids if chunk_id in self.index]
-            
-            if metadata:
-                chunk_data = [data for data in chunk_data if all(data['metadata'].get(key) == value for key, value in metadata.items())]
-            
-            texts = [data['text'] for data in chunk_data]
-            metadatas = [data['metadata'] for data in chunk_data]
-            scores = [score for chunk_id, score in zip(top_k_ids, top_k_scores) if chunk_id in self.index][:len(chunk_data)]
-            
-            if return_scores:
-                results = list(zip(chunk_data, texts, metadatas, scores))
-            else:
-<<<<<<< HEAD
-                results = list(zip(chunk_data, texts, metadatas))
-            
+            # Perform search on the query binary vectors
+            results = []
+            for query_binary_vector in query_binary_vectors:
+                chunk_results = self.rank_and_filter(query_binary_vector, top_k, metadata)
+                results.extend(chunk_results)
+            # Sort the results by similarity score
+            results.sort(key=lambda x: x[1])
+            results = results[:top_k]
+            logger.info("[VLite.retrieve] Retrieval completed.")
             end_time = time.time()
             logger.debug(f"[VLite.retrieve] Execution time: {end_time - start_time:.5f} seconds")
-            return results
-=======
+            if return_scores:
+                return [(idx, self.index[idx]['text'], self.index[idx]['metadata'], score) for idx, score in results]
+            else:
                 return [(idx, self.index[idx]['text'], self.index[idx]['metadata']) for idx, _ in results]
 
     def rank_and_filter(self, query_binary_vector, top_k, metadata=None):
@@ -184,10 +152,26 @@
         if binary_vectors:
             corpus_binary_vectors = np.array(binary_vectors, dtype=np.float32)
             logger.debug(f"[VLite.rank_and_filter] Shape of corpus binary vectors array: {corpus_binary_vectors.shape}")
->>>>>>> 1514056b
-        else:
-            logger.warning("[VLite.retrieve] No query text provided.")
-            return []
+        else:
+            raise ValueError("No valid binary vectors found for comparison.")
+        top_k_indices, top_k_scores = self.model.search(query_binary_vector, corpus_binary_vectors, top_k)
+        logger.debug(f"[VLite.rank_and_filter] Top {top_k} indices: {top_k_indices}")
+        logger.debug(f"[VLite.rank_and_filter] Top {top_k} scores: {top_k_scores}")
+        logger.debug(f"[VLite.rank_and_filter] No. of items in the collection: {len(self.index)}")
+        logger.debug(f"[VLite.rank_and_filter] Vlite count: {self.count()}")
+        top_k_ids = [list(self.index.keys())[idx] for idx in top_k_indices]
+        # Apply metadata filter on the retrieved top_k items
+        filtered_ids = []
+        if metadata:
+            for chunk_id in top_k_ids:
+                item_metadata = self.index[chunk_id]['metadata']
+                if all(item_metadata.get(key) == value for key, value in metadata.items()):
+                    filtered_ids.append(chunk_id)
+            top_k_ids = filtered_ids[:top_k]
+            top_k_scores = top_k_scores[:len(top_k_ids)]
+        end_time = time.time()
+        logger.debug(f"[VLite.rank_and_filter] Execution time: {end_time - start_time:.5f} seconds")
+        return list(zip(top_k_ids, top_k_scores))
 
     def update(self, id, text=None, metadata=None, vector=None):
         start_time = time.time()
@@ -199,12 +183,11 @@
                 if metadata is not None:
                     self.index[chunk_id]['metadata'].update(metadata)
                 if vector is not None:
-                    self.binary_index.remove(chunk_id)
-                    self.binary_index.add(chunk_id, vector)
+                    self.index[chunk_id]['vector'] = vector
             self.save()
-            print(f"[VLite.update] Item with ID '{id}' updated successfully.")
+            logger.info(f"[VLite.update] Item with ID '{id}' updated successfully.")
             end_time = time.time()
-            print(f"[VLite.update] Execution time: {end_time - start_time:.5f} seconds")
+            logger.debug(f"[VLite.update] Execution time: {end_time - start_time:.5f} seconds")
             return True
         else:
             logger.warning(f"[VLite.update] Item with ID '{id}' not found.")
@@ -218,12 +201,11 @@
             chunk_ids = [chunk_id for chunk_id in self.index if chunk_id.startswith(f"{id}_")]
             for chunk_id in chunk_ids:
                 if chunk_id in self.index:
-                    self.binary_index.remove(chunk_id)
                     del self.index[chunk_id]
                     deleted_count += 1
         if deleted_count > 0:
             self.save()
-            print(f"[VLite.delete] Deleted {deleted_count} item(s) from the collection.")
+            logger.info(f"[VLite.delete] Deleted {deleted_count} item(s) from the collection.")
         else:
             logger.warning("[VLite.delete] No items found with the specified IDs.")
         return deleted_count
@@ -255,28 +237,25 @@
         return items
 
     def set(self, id, text=None, metadata=None, vector=None):
-        print(f"[VLite.set] Setting attributes for item with ID: {id}")
-        self.delete(id)  # Remove existing item with the same ID
-        self.add(text, metadata=metadata, item_id=id)  # Add the item as a new entry
-        print(f"[VLite.set] Item with ID '{id}' created successfully.")
+        logger.info(f"[VLite.set] Setting attributes for item with ID: {id}")
+        chunk_ids = [chunk_id for chunk_id in self.index if chunk_id.startswith(f"{id}_")]
+        if chunk_ids:
+            self.update(id, text, metadata, vector)
+        else:
+            self.add(text, metadata=metadata, item_id=id)
+        logger.info(f"[VLite.set] Item with ID '{id}' created successfully.")
 
     def count(self):
         return len(self.index)
 
     def save(self):
-        print(f"[VLite.save] Saving collection to {self.collection}")
+        logger.info(f"[VLite.save] Saving collection to {self.collection}")
         with self.ctx.create(self.collection) as ctx_file:
             ctx_file.set_header(
                 embedding_model="mixedbread-ai/mxbai-embed-large-v1",
-<<<<<<< HEAD
-                embedding_size=64,
-                embedding_dtype=self.model.embedding_dtype,
-                context_length=512
-=======
                 embedding_size=64,  # Set the correct embedding size here
                 embedding_dtype=self.model.embedding_dtype,
                 context_length=self.model.context_length
->>>>>>> 1514056b
             )
             # print the size of the embeddings
             if self.index:
@@ -284,31 +263,26 @@
             else:
                 print("[save] size of embeddings: 0")
             for chunk_id, chunk_data in self.index.items():
-                binary_vector = self.binary_index.index.get(chunk_id, np.zeros(64))
-                ctx_file.add_embedding(binary_vector)
+                ctx_file.add_embedding(chunk_data['binary_vector'])
                 ctx_file.add_context(chunk_data['text'])
                 if 'metadata' in chunk_data:
                     ctx_file.add_metadata(chunk_id, chunk_data['metadata'])
-        print("[VLite.save] Collection saved successfully.")
+        logger.info("[VLite.save] Collection saved successfully.")
 
     def clear(self):
-        print("[VLite.clear] Clearing the collection...")
+        logger.info("[VLite.clear] Clearing the collection...")
         self.index = {}
-        self.binary_index = BinaryVectorIndex()
         self.ctx.delete(self.collection)
-        print("[VLite.clear] Collection cleared.")
+        logger.info("[VLite.clear] Collection cleared.")
 
     def info(self):
-        print("[VLite.info] Collection Information:")
-        print(f"[VLite.info] Items: {self.count()}")
-        print(f"[VLite.info] Collection file: {self.collection}")
-        print(f"[VLite.info] Embedding model: {self.model}")
+        logger.info("[VLite.info] Collection Information:")
+        logger.info(f"[VLite.info] Items: {self.count()}")
+        logger.info(f"[VLite.info] Collection file: {self.collection}")
+        logger.info(f"[VLite.info] Embedding model: {self.model}")
 
     def __repr__(self):
         return f"VLite(collection={self.collection}, device={self.device}, model={self.model})"
 
     def dump(self):
-        return {
-            'index': self.index,
-            'binary_index': self.binary_index.index
-        }+        return self.index